--- conflicted
+++ resolved
@@ -402,20 +402,7 @@
         if (updateLastImportUrl && typeof sourceUrl === 'string') {
           setLastImportUrl(sourceUrl);
         }
-<<<<<<< HEAD
-
-        const isPodcastOnly =
-          mapped.length > 0 &&
-          mapped.every((track) => {
-            if (!track || typeof track !== 'object') return false;
-            if (track.kind === 'podcast') return true;
-            return Boolean(track.showId || track.showName || track.publisher);
-          });
-
-        setScreen(isPodcastOnly ? 'podcast' : 'playlist');
-=======
         setScreen(targetScreen);
->>>>>>> d22d498b
 
         const message =
           typeof announceMessage === 'string'
